[build_sphinx]
source-dir = docs
build-dir = docs/_build
all_files = 1

[upload_docs]
upload-dir = docs/_build/html
show-response = 1

[pytest]
minversion = 2.2
norecursedirs = build docs/_build
<<<<<<< HEAD
doctest_plus = enabled
=======

[metadata]
package_name = packagename
description = Astropy affiliated package
long_description = This is a package for doing X that relies on astropy
author = John Doe
author_email = johndoe@nowhere.com
license = BSD
url = http://astropy.org/
edit_on_github = False
github_project = astropy/astropy
>>>>>>> bdeb4f30
<|MERGE_RESOLUTION|>--- conflicted
+++ resolved
@@ -10,18 +10,15 @@
 [pytest]
 minversion = 2.2
 norecursedirs = build docs/_build
-<<<<<<< HEAD
 doctest_plus = enabled
-=======
 
 [metadata]
-package_name = packagename
-description = Astropy affiliated package
-long_description = This is a package for doing X that relies on astropy
-author = John Doe
-author_email = johndoe@nowhere.com
+package_name = astroquery
+description = Functions and classes to access online data resources
+long_description = 
+author = Adam Ginsburg
+author_email =
 license = BSD
-url = http://astropy.org/
+url = http://astropy.org/astroquery
 edit_on_github = False
-github_project = astropy/astropy
->>>>>>> bdeb4f30
+github_project = astropy/astroquery